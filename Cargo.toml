[package]
name = "bevy_urdf"
<<<<<<< HEAD
version = "0.2.1"
=======
version = "0.3.0"
>>>>>>> f043fa45
edition = "2021"
license = "MIT OR Apache-2.0"
description = "Import robots from URDF files and run simulation with rapier."
keywords = ["rapier", "bevy", "urdf", "robotics"]
repository = "https://github.com/stillonearth/bevy_urdf"

[dependencies]
anyhow = "1.0"
bevy = { version = "0.16", default-features = false, features = ["bevy_asset"] }
rapier3d-urdf = { version = "0.6.0", features = ["stl", "wavefront"] }
rapier3d = { version = "0.25", features = ["serde-serialize"] }
bevy_rapier3d = { version="0.30", features = [
    "simd-stable",
    "serde-serialize",
] }
bevy_stl = "0.16"
bevy_obj = "0.16"
urdf-rs = "0.9"
thiserror = "2.0"
serde = { version = "1", features = ["derive"] }
serde_json = "1"
rand = "0.9"
nalgebra = "0.33"
csv = "1.3.1"
uom = "0.37"
<<<<<<< HEAD
uav = "0.0.2"
quick-xml = "0.37.5"
=======
uav = "0.1.1"
>>>>>>> f043fa45
roxmltree = "0.20"

[dev-dependencies]
bevy = { version = "0.16", default-features = false, features = [
    "bevy_asset",
    "bevy_core_pipeline",
    "bevy_pbr",
    "bevy_state",
    "bevy_winit",
    "bevy_window",
    "tonemapping_luts",
    "x11",
] }
bevy_flycam = { git = "https://github.com/kSDOT/bevy_flycam.git", rev="a6f36a"}
bevy-inspector-egui = "0.31"
actix-web = "4.4"
tokio = { version = "1.0", features = ["full"] }
<<<<<<< HEAD
env_logger = "0.10"
=======
env_logger = "0.10"
bevy_infinite_grid = { git = "https://github.com/ForesightMiningSoftwareCorporation/bevy_infinite_grid", branch = "main" }
>>>>>>> f043fa45
<|MERGE_RESOLUTION|>--- conflicted
+++ resolved
@@ -1,10 +1,6 @@
 [package]
 name = "bevy_urdf"
-<<<<<<< HEAD
-version = "0.2.1"
-=======
 version = "0.3.0"
->>>>>>> f043fa45
 edition = "2021"
 license = "MIT OR Apache-2.0"
 description = "Import robots from URDF files and run simulation with rapier."
@@ -30,12 +26,7 @@
 nalgebra = "0.33"
 csv = "1.3.1"
 uom = "0.37"
-<<<<<<< HEAD
-uav = "0.0.2"
-quick-xml = "0.37.5"
-=======
 uav = "0.1.1"
->>>>>>> f043fa45
 roxmltree = "0.20"
 
 [dev-dependencies]
@@ -53,9 +44,5 @@
 bevy-inspector-egui = "0.31"
 actix-web = "4.4"
 tokio = { version = "1.0", features = ["full"] }
-<<<<<<< HEAD
 env_logger = "0.10"
-=======
-env_logger = "0.10"
-bevy_infinite_grid = { git = "https://github.com/ForesightMiningSoftwareCorporation/bevy_infinite_grid", branch = "main" }
->>>>>>> f043fa45
+bevy_infinite_grid = { git = "https://github.com/ForesightMiningSoftwareCorporation/bevy_infinite_grid", branch = "main" }